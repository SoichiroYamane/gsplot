--- conflicted
+++ resolved
@@ -5,25 +5,15 @@
     "url": "https://soichiroyamane.github.io/gsplot/dev/"
   },
   {
-<<<<<<< HEAD
+
     "name": "v0.0.4 (stable)",
     "version": "v0.0.4",
-=======
-    "name": "v0.0.3 (stable)",
-    "version": "v0.0.3",
->>>>>>> 00b0a656
+
     "url": "https://soichiroyamane.github.io/gsplot/stable/",
     "preferred": true
   },
   {
-<<<<<<< HEAD
-    "name": "v0.0.3",
-    "version": "v0.0.3",
-    "url": "https://soichiroyamane.github.io/gsplot/v0.0.3/"
-  },
-  {
-=======
->>>>>>> 00b0a656
+
     "name": "v0.0.2",
     "version": "v0.0.2",
     "url": "https://soichiroyamane.github.io/gsplot/v0.0.2/"
