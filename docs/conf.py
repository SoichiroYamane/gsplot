--- conflicted
+++ resolved
@@ -281,13 +281,8 @@
         versions.append(
             {
                 "name": "dev",
-<<<<<<< HEAD
-                "version": "main",
+                "version": "dev",
                 "url": "https://soichiroyamane.github.io/gsplot/dev/",
-=======
-                "version": "dev",
-                "url": "https://soichiroyamane.github.io/gsplot/main/",
->>>>>>> 3be27829
             }
         )
 
