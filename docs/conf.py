import importlib.util
import json
import os
import subprocess
import sys
from pathlib import Path
from typing import Any

from gsplot.version import __version__

sys.path.insert(0, os.path.abspath("../"))
project = "gsplot"
copyright = "2024, Giordano Mattoni, Soichiro Yamane"
author = "Giordano Mattoni, Soichiro Yamane"
version = __version__
master_doc = "index"
language = "en"


extensions = [
    "sphinx.ext.napoleon",
    "sphinx.ext.viewcode",
    "sphinx.ext.todo",
    "sphinx.ext.autosummary",
    "sphinx.ext.autodoc",
    "sphinx.ext.intersphinx",
    "sphinxcontrib.mermaid",
    "myst_parser",
    "sphinx_design",
    "sphinx_copybutton",
    "sphinxext.opengraph",
    "sphinx_pyscript",
    "sphinx_tippy",
    "sphinx_togglebutton",
]
autosummary_generate = True
templates_path = ["_templates"]
exclude_patterns = ["_build", "Thumbs.db", ".DS_Store"]
add_module_names = False
modindex_common_prefix = ["gsplot."]
html_use_modindex = False
highlight_language = "python3"
numfig = True


intersphinx_mapping = {
    "python": ("https://docs.python.org/3", None),
    "numpy": ("https://numpy.org/doc/stable/", None),
    "matplotlib": ("https://matplotlib.org/stable/", None),
}


# Setting of napoleon
napoleon_google_docstring = False
napoleon_numpy_docstring = True
napoleon_include_init_with_doc = True
napoleon_use_param = True  # show parameter type
napoleon_use_rtype = True  # show return type
napoleon_use_ivar = True  # show instance variables
napoleon_preprocess_types = True
# napoleon_type_aliases = None
napoleon_attr_annotations = True
# napoleon_custom_sections = None
# napoleon_custom_sections = None
napoleon_use_admonition_for_notes = True
napoleon_use_admonition_for_examples = False
napoleon_use_admonttion_for_references = True
napoleon_use_admonition_for_todo = True
napoleon_use_admonition_for_hints = True
napoleon_use_admonition_for_tips = True
napoleon_use_admonition_for_caution = True
napoleon_use_admonition_for_warning = True
napoleon_type_aliases = {
    "ndarray": "numpy.ndarray",
    "DataFrame": "pandas.DataFrame",
}


# https://sphinx-design.readthedocs.io/en/latest/get_started.html
# For using with MyST Parser, for Markdown documentation, it is recommended to use the colon_fence syntax extension:
myst_enable_extensions = ["colon_fence", "dollarmath", "amsmath", "deflist"]

# Setting of autodoc
autodoc_inherit_docstrings = True
autodoc_typehints = "none"
autodoc_default_options = {
    "members": True,
    "toctree": True,
    "undoc-members": True,
    "show-inheritance": True,
    "special-members": "__init__",
    "exclude-members": "__weakref__",
}

# Setting of copy button
copybutton_prompt_text = r">>> |\.\.\. |\$ "
copybutton_prompt_is_regexp = True
copybutton_only_copy_prompt_lines = True


def skip_members(app, what, name, obj, skip, options):
    """
    Skip members that are not included in __all__ of the module.
    Handles cases where the module or __all__ attribute is missing gracefully.

    Args:
        app (Sphinx): The Sphinx application object.
        what (str): The type of the object being documented (e.g., 'module', 'class').
        name (str): The name of the member being checked.
        obj (object): The member object.
        skip (bool): Whether the member is already marked to be skipped.
        options (object): Options given to the directive.

    Returns:
        bool: True if the member should be skipped, False otherwise.
    """
    try:
        # Ensure the object has a __module__ attribute
        if not hasattr(obj, "__module__"):
            return True  # Skip if the object has no module association

        # Get the module of the object
        module_name = obj.__module__

        # Check if the module is loaded and has an __all__ attribute
        module = sys.modules.get(module_name)
        if module and hasattr(module, "__all__"):
            # Skip the member if it is not in __all__
            if name not in module.__all__:
                return True

    except Exception as e:
        # Log the exception and skip the member gracefully
        app.warn(f"Error in skip_members: {e}")
        return True

    # If none of the conditions matched, use the default skip behavior
    return skip


# Sphinx Multiversion configuration
smv_tag_whitelist = r"^v\d+\.\d+\.\d+$"  # Matches tags in the format v1.0.0
smv_branch_whitelist = r"^main$"  # Includes the main branch
smv_remote_whitelist = r"^origin$"  # Uses the default remote
smv_released_pattern = r"^refs/tags/v.*$"  # Treats tags as release versions
smv_outputdir_format = (
    "{ref.name}"  # Sets the output directory to the branch or tag name
)


def generate_images():

    demo_path = Path(os.path.abspath("../demo"))

    if not demo_path.exists():
        raise FileNotFoundError(f"Demo directory not found: {demo_path}")

    for py_file in demo_path.rglob("*.py"):
        path = Path(py_file).parent
        os.chdir(path)
        print(f"Executing: {py_file}")
        subprocess.run(["python", str(py_file)], check=True)


def setup(app):
    # Add Sphinx Multiversion configuration variables
    app.add_config_value("smv_metadata_path", None, "env")
    app.add_config_value("smv_current_version", None, "env")
    app.add_config_value("smv_tag_whitelist", smv_tag_whitelist, "env")
    app.add_config_value("smv_branch_whitelist", smv_branch_whitelist, "env")
    app.add_config_value("smv_remote_whitelist", smv_remote_whitelist, "env")
    app.add_config_value("smv_released_pattern", smv_released_pattern, "env")
    app.add_config_value("smv_outputdir_format", smv_outputdir_format, "env")

    # Generate images for the documentation from the demo scripts
    generate_images()

    generate_autosummary_list("gsplot", Path(__file__).parent / ".." / "gsplot")
    app.connect("autodoc-skip-member", skip_members)


project_root = Path(__file__).parent / ".."
sys.path.insert(0, str(project_root))


def generate_autosummary_list(root_package, base_path, exclude=None):
    """
    Generate a list of modules for autosummary dynamically, filtering by non-empty __all__.

    Parameters:
    - root_package: The root package name (e.g., 'gsplot')
    - base_path: The base directory where the package is located
    - exclude: List of modules to exclude

    Returns:
    - A list of module names with non-empty __all__
    """
    exclude = exclude or []
    modules = []
    base_path = Path(base_path)

    for module_path in base_path.rglob("*.py"):
        # Skip __init__.py files and excluded files
        if module_path.name == "__init__.py" or module_path.stem in exclude:
            continue

        # Build the full module name
        relative_path = module_path.relative_to(base_path).with_suffix("")
        module_name = f"{root_package}.{str(relative_path).replace('/', '.')}"

        # Load the module to check for __all__
        if has_non_empty_all(module_name):
            modules.append(module_name)

    return modules


def has_non_empty_all(module_name):
    """
    Check if the module has a non-empty __all__ attribute.

    Parameters:
    - module_name: The fully qualified module name

    Returns:
    - True if __all__ is defined and non-empty, otherwise False
    """
    try:
        module = importlib.import_module(module_name)
        return hasattr(module, "__all__") and bool(module.__all__)
    except Exception as e:
        print(f"Error loading module {module_name}: {e}")
        return False


# Example usage
root_package = "gsplot"
base_path = Path(__file__).parent / ".." / root_package

# Target file for autosummary
autosummary_file = Path(__file__).parent / "api_reference/apis.rst"

# Generate module list
autosummary_modules = generate_autosummary_list(root_package, base_path)

# Write the result to the RST file
with open(autosummary_file, "w") as f:
    f.write("📖 APIs\n")
    f.write("================\n\n")
    f.write(".. autosummary::\n")
    f.write("   :toctree: ./apis\n")
    f.write("\n")
    for module in autosummary_modules:
        f.write(f"   {module}\n")


# Function to run Git commands and retrieve tags and branches
def get_git_versions():
    # Get Git tags
    tags = subprocess.check_output(["git", "tag"], text=True).strip().split("\n")
    # Get Git branches
    branches = (
        subprocess.check_output(
            ["git", "branch", "--format", "%(refname:short)"], text=True
        )
        .strip()
        .split("\n")
    )
    return tags, branches


# Generate version information for the JSON
def generate_version_data():
    tags, branches = get_git_versions()

    # List to store JSON version data
    versions: list[dict[str, Any]] = []

    # Add development version (main branch)
    if "main" in branches:
        versions.append(
            {
                "name": "dev",
                "version": "main",
                "url": "https://soichiroyamane.github.io/gsplot/main/",
            }
        )

    # Add tag versions
    for tag in sorted(tags, reverse=True):  # Sort tags in descending order
        if tag == tags[-1]:
            version_info = {
                "name": f"{tag} (stable)",  # Mark the latest tag as stable
                "version": f"{tag}",
                "url": f"https://soichiroyamane.github.io/gsplot/stable/",
                "preferred": True,
            }
        else:
            version_info = {
                "name": f"{tag}",
                "version": f"{tag}",
                "url": f"https://soichiroyamane.github.io/gsplot/{tag}/",
            }
        version_info = {
            key: str(value) if not isinstance(value, bool) else value
            for key, value in version_info.items()
        }
        versions.append(version_info)

    return versions


# Define the output directory and file name
output_dir = Path("_static")
output_file = output_dir / "switcher.json"


# Create the JSON file
def write_version_switcher():
    versions = generate_version_data()

    # Ensure the output directory exists
    output_dir.mkdir(parents=True, exist_ok=True)

    # Write version data to the JSON file
    with open(output_file, "w") as f:
        json.dump(versions, f, indent=2)


# Generate the version switcher JSON file
write_version_switcher()

json_url = "https://soichiroyamane.github.io/gsplot/stable/_static/switcher.json"
version_match = f"v{__version__}"


html_show_sphinx = False
html_theme = "pydata_sphinx_theme"
html_context = {
    "github_user": "SoichiroYamane",
    "github_repo": "gsplot",
    "github_version": "main",
    "doc_path": "docs",
    "default_mode": "dark",
}
# html_sidebars = {
#     "**": ["search-field.html", "sidebar-nav-bs.html", "sidebar-ethical-ads.html"]
# }
html_theme_options = {
    # "default_mode": "light",
    "logo": {
        "text": "gsplot 📈",
        "image_light": "_static/logo/logo_gsplot.svg",
        "image_dark": "_static/logo/logo_gsplot.svg",
    },
    "pygment_light_style": "manni",
    "pygment_dark_style": "monokai",
    "navbar_start": [
        "navbar-logo",
    ],
    "footer_start": ["copyright"],
    "footer_end": ["version-switcher"],
    "use_edit_page_button": True,
    "icon_links": [
        {
            "name": "GitHub",
            "url": "https://github.com/SoichiroYamane/gsplot",
            "icon": "fa-brands fa-square-github",
            "type": "fontawesome",
        },
    ],
    "switcher": {
<<<<<<< HEAD
        "version_match": __version__,


        "json_url": "https://soichiroyamane.github.io/gsplot/_static/switcher.json",

=======
        "version_match": version_match,
        "json_url": json_url,
>>>>>>> 673502d4
    },
}
html_static_path = ["_static"]

pygments_style = "monokai"  # Syntax highlighting<|MERGE_RESOLUTION|>--- conflicted
+++ resolved
@@ -370,16 +370,10 @@
         },
     ],
     "switcher": {
-<<<<<<< HEAD
-        "version_match": __version__,
-
-
-        "json_url": "https://soichiroyamane.github.io/gsplot/_static/switcher.json",
-
-=======
+
         "version_match": version_match,
         "json_url": json_url,
->>>>>>> 673502d4
+
     },
 }
 html_static_path = ["_static"]
